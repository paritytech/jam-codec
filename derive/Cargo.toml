[package]
name = "parity-scale-codec-derive"
description = "Serialization and deserialization derive macro for Parity SCALE Codec"
<<<<<<< HEAD
version = "3.6.8"
authors = ["Parity Technologies <admin@parity.io>"]
license = "Apache-2.0"
edition = "2021"
repository = "https://github.com/paritytech/parity-scale-codec"
=======
version.workspace = true
authors.workspace = true
license.workspace = true
edition.workspace = true
repository.workspace = true
rust-version.workspace = true
>>>>>>> 7cf1f2c1

[lib]
proc-macro = true

[dependencies]
syn = { version = "2", features = ["full", "visit"] }
quote = "1.0.40"
proc-macro2 = "1.0.94"
proc-macro-crate = "3.1.0"

[dev-dependencies]
parity-scale-codec = { path = "..", features = ["derive", "max-encoded-len"] }

[features]
# Enables the new `MaxEncodedLen` trait.
# NOTE: This is still considered experimental and is exempt from the usual
# SemVer guarantees. We do not guarantee no code breakage when using this.
max-encoded-len = []<|MERGE_RESOLUTION|>--- conflicted
+++ resolved
@@ -1,20 +1,12 @@
 [package]
 name = "parity-scale-codec-derive"
 description = "Serialization and deserialization derive macro for Parity SCALE Codec"
-<<<<<<< HEAD
-version = "3.6.8"
-authors = ["Parity Technologies <admin@parity.io>"]
-license = "Apache-2.0"
-edition = "2021"
-repository = "https://github.com/paritytech/parity-scale-codec"
-=======
 version.workspace = true
 authors.workspace = true
 license.workspace = true
 edition.workspace = true
 repository.workspace = true
 rust-version.workspace = true
->>>>>>> 7cf1f2c1
 
 [lib]
 proc-macro = true
