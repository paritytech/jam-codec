[package]
name = "parity-scale-codec"
description = "SCALE - Simple Concatenating Aggregated Little Endians"
<<<<<<< HEAD
version = "3.6.8"
authors = ["Parity Technologies <admin@parity.io>"]
license = "Apache-2.0"
repository = "https://github.com/paritytech/parity-scale-codec"
categories = ["encoding"]
edition = "2021"
=======
version.workspace = true
authors.workspace = true
license.workspace = true
repository.workspace = true
categories.workspace = true
edition.workspace = true
build = "build.rs"
rust-version.workspace = true
>>>>>>> 7cf1f2c1

[dependencies]
arrayvec = { version = "0.7", default-features = false }
serde = { version = "1.0.219", default-features = false, optional = true }
parity-scale-codec-derive = { path = "derive", version = "=3.7.4", default-features = false, optional = true }
bitvec = { version = "1", default-features = false, features = ["alloc"], optional = true }
bytes = { version = "1", default-features = false, optional = true }
byte-slice-cast = { version = "1.2.3", default-features = false }
generic-array = { version = "0.14.7", optional = true }
arbitrary = { version = "1.4.1", features = ["derive"], optional = true }
impl-trait-for-tuples = "0.2.3"
const_format = { version = "0.2.34" }

[dev-dependencies]
criterion = "0.5.1"
serde_derive = { version = "1.0" }
parity-scale-codec-derive = { path = "derive", default-features = false }
quickcheck = "1.0"
proptest = "1.6.0"
trybuild = "1.0.104"
paste = "1"
<<<<<<< HEAD
hex = "0.4.3"
=======
rustversion = "1"
enumflags2 = "0.7.11"

[build-dependencies]
rustversion = "1"
>>>>>>> 7cf1f2c1

[[bench]]
name = "benches"
harness = false

[lib]
bench = false

[features]
default = ["std"]
derive = ["parity-scale-codec-derive"]
std = ["serde/std", "bitvec?/std", "byte-slice-cast/std", "chain-error"]
bit-vec = ["bitvec"]
fuzz = ["std", "arbitrary"]

# Enables the new `MaxEncodedLen` trait.
# NOTE: This is still considered experimental and is exempt from the usual
# SemVer guarantees. We do not guarantee no code breakage when using this.
max-encoded-len = ["parity-scale-codec-derive?/max-encoded-len"]

# Make error fully descriptive with chaining error message.
# Should not be used in a constrained environment.
chain-error = []

# This does not do anthing anymore. Remove with the next major release.
full = []

# Dump test vectors during testing
dump-test-vectors = []

[workspace]
members = ["derive", "fuzzer"]

[workspace.package]
version = "3.7.4"
authors = ["Parity Technologies <admin@parity.io>"]
license = "Apache-2.0"
repository = "https://github.com/paritytech/parity-scale-codec"
categories = ["encoding"]
edition = "2021"
rust-version = "1.79.0"<|MERGE_RESOLUTION|>--- conflicted
+++ resolved
@@ -1,14 +1,6 @@
 [package]
 name = "parity-scale-codec"
 description = "SCALE - Simple Concatenating Aggregated Little Endians"
-<<<<<<< HEAD
-version = "3.6.8"
-authors = ["Parity Technologies <admin@parity.io>"]
-license = "Apache-2.0"
-repository = "https://github.com/paritytech/parity-scale-codec"
-categories = ["encoding"]
-edition = "2021"
-=======
 version.workspace = true
 authors.workspace = true
 license.workspace = true
@@ -17,7 +9,6 @@
 edition.workspace = true
 build = "build.rs"
 rust-version.workspace = true
->>>>>>> 7cf1f2c1
 
 [dependencies]
 arrayvec = { version = "0.7", default-features = false }
@@ -39,15 +30,12 @@
 proptest = "1.6.0"
 trybuild = "1.0.104"
 paste = "1"
-<<<<<<< HEAD
 hex = "0.4.3"
-=======
 rustversion = "1"
 enumflags2 = "0.7.11"
 
 [build-dependencies]
 rustversion = "1"
->>>>>>> 7cf1f2c1
 
 [[bench]]
 name = "benches"
